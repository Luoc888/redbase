--- conflicted
+++ resolved
@@ -89,19 +89,14 @@
   private _defaultTTL: number | undefined
   private _aggregateTagTTL: number
 
-<<<<<<< HEAD
   constructor(
     name: string,
     client: NodeRedisClient | IORedisClient,
     opts: Options = {}
   ) {
     this.client = new RedisClientWrapper(client)
-    this.defaultTTL = opts.defaultExpiration
-=======
-  constructor(name: string, opts: Options = {}) {
     this._defaultTTL = this._validateTTL(opts.defaultTTL)
     this._aggregateTagTTL = this._validateTTL(opts.aggregateTagTTL) || 10 // seconds
->>>>>>> b7e950ee
     this.deletionPageSize = opts.deletionPageSize || 2000
     this._name = name
   }
@@ -480,8 +475,4 @@
   }
 }
 
-<<<<<<< HEAD
-export { Database }
-=======
-export { Redbase, redis }
->>>>>>> b7e950ee
+export { Redbase }